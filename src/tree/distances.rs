--- conflicted
+++ resolved
@@ -1,8 +1,4 @@
-<<<<<<< HEAD
-use anyhow::Result;
 use fxhash::FxHashMap as HashMap;
-=======
->>>>>>> 29eb851a
 use fxhash::FxHashSet as HashSet;
 use itertools::Itertools;
 use num::{Float, NumCast, Signed};
@@ -80,8 +76,7 @@
     <Self as RootedTree>::Node: RootedMetaNode,
 {
     /// Returns Robinson Foulds distance between tree and self.
-<<<<<<< HEAD
-    fn rfs(&self, tree: &Self) -> Result<usize> {
+    fn rfs(&self, tree: &Self) -> usize {
         let mut all_taxa: HashSet<&TreeNodeMeta<Self>> = self.get_taxa_space().collect();
         all_taxa.extend(tree.get_taxa_space());
         let num_taxa = all_taxa.len();
@@ -99,24 +94,6 @@
                     .map(|x| self.get_node_taxa(x).unwrap())
                     .for_each(|x| bit_str[*all_taxa_map.get(x).unwrap()] = true);
                 bit_str
-=======
-    fn rfs(&self, tree: &Self) -> usize {
-        let self_bps = self
-            .get_node_ids()
-            .filter(|node_id| node_id == &self.get_root_id())
-            .map(|node_id| {
-                let node_parent_id = self.get_node_parent_id(node_id).unwrap();
-                let bp_ids = self.get_bipartition_ids((node_parent_id, node_id));
-                let p0 = bp_ids
-                    .0
-                    .map(|id| self.get_node_taxa(id).cloned().unwrap())
-                    .collect::<HashSet<TreeNodeMeta<Self>>>();
-                let p1 = bp_ids
-                    .1
-                    .map(|id| self.get_node_taxa(id).cloned().unwrap())
-                    .collect::<HashSet<TreeNodeMeta<Self>>>();
-                (p0, p1)
->>>>>>> 29eb851a
             })
             .collect();
         let tree_bps: HashSet<Vec<bool>> = tree
@@ -142,11 +119,7 @@
             }
         }
 
-<<<<<<< HEAD
-        Ok(dist / 2)
-=======
-        dist
->>>>>>> 29eb851a
+        dist / 2
     }
 }
 
@@ -156,13 +129,8 @@
     Self: RootedTree + RootedMetaTree + Clusters,
     <Self as RootedTree>::Node: RootedMetaNode,
 {
-<<<<<<< HEAD
     /// Returns Cluster Matching distance between tree and self.
-    fn cm(&self, tree: &Self) -> Result<usize> {
-=======
-    /// Returns Cluster Affinity distance between tree and self.
-    fn ca(&self, tree: &Self) -> usize {
->>>>>>> 29eb851a
+    fn cm(&self, tree: &Self) -> usize {
         let self_clusters = self
             .get_node_ids()
             .map(|node_id| {
@@ -192,7 +160,7 @@
     <Self as RootedTree>::Node: RootedMetaNode,
 {
     /// Returns Cluster Affinity cost from self to tree..
-    fn ca(&self, tree: &Self) -> Result<usize> {
+    fn ca(&self, tree: &Self) -> usize {
         let tree_clusters = tree
             .get_clusters_ids()
             .map(|(id, cluster)| {
@@ -225,7 +193,7 @@
                 .unwrap();
         }
 
-        Ok(ca_cost)
+        ca_cost
     }
 }
 
